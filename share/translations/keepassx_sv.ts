--- conflicted
+++ resolved
@@ -45,53 +45,6 @@
         <source>Special thanks from the KeePassXC team go to debfx for creating the original KeePassX.</source>
         <translation>Ett särskilt tack från teamet bakom KeePassXC riktas till debfx som skapade den ursprungliga KeePassX.</translation>
     </message>
-<<<<<<< HEAD
-    <message>
-        <source>Version %1</source>
-        <translation>Version %1</translation>
-    </message>
-    <message>
-        <source>Build Type: %1</source>
-        <translation>Build Type: %1</translation>
-    </message>
-    <message>
-        <source>Auto-Type</source>
-        <translation>Autoskriv</translation>
-    </message>
-    <message>
-        <source>Browser Integration</source>
-        <translation>Webbläsarintegration</translation>
-    </message>
-    <message>
-        <source>SSH Agent</source>
-        <translation>SSH Agent</translation>
-    </message>
-    <message>
-        <source>YubiKey</source>
-        <translation>YubiKey</translation>
-    </message>
-    <message>
-        <source>TouchID</source>
-        <translation>TouchID</translation>
-    </message>
-    <message>
-        <source>None</source>
-        <translation>Ingen</translation>
-    </message>
-    <message>
-        <source>KeeShare (signed and unsigned sharing)</source>
-        <translation>KeeShare (signerad och osignerad delning)</translation>
-    </message>
-    <message>
-        <source>KeeShare (only signed sharing)</source>
-        <translation>KeeShare (endast signerad delning)</translation>
-    </message>
-    <message>
-        <source>KeeShare (only unsigned sharing)</source>
-        <translation>KeeShare (endast osignerad delning)</translation>
-    </message>
-=======
->>>>>>> c51752df
 </context>
 <context>
     <name>AgentSettingsWidget</name>
@@ -643,13 +596,8 @@
         <translation type="unfinished"/>
     </message>
     <message>
-<<<<<<< HEAD
-        <source>&amp;Tor Browser</source>
-        <translation>&amp;Tor Browser</translation>
-=======
         <source>Executable Files</source>
         <translation>Exekverbara filer</translation>
->>>>>>> c51752df
     </message>
     <message>
         <source>All Files</source>
@@ -661,21 +609,12 @@
         <translation type="unfinished"/>
     </message>
     <message>
-<<<<<<< HEAD
-        <source>Executable Files</source>
-        <translation>Exekverbara filer</translation>
-    </message>
-    <message>
-        <source>All Files</source>
-        <translation>Alla filer</translation>
-=======
         <source>Due to Snap sandboxing, you must run a script to enable browser integration.&lt;br /&gt;You can obtain this script from %1</source>
         <translation type="unfinished"/>
     </message>
     <message>
         <source>Please see special instructions for browser extension use below</source>
         <translation type="unfinished"/>
->>>>>>> c51752df
     </message>
     <message>
         <source>KeePassXC-Browser is needed for the browser integration to work. &lt;br /&gt;Download it for %1 and %2. %3</source>
@@ -2105,8 +2044,6 @@
     <message>
         <source>Select import/export file</source>
         <translation>Välj fil för import/export</translation>
-<<<<<<< HEAD
-=======
     </message>
     <message>
         <source>Clear</source>
@@ -2123,7 +2060,6 @@
     <message>
         <source>The container %1 imported and export by different groups.</source>
         <translation type="unfinished"/>
->>>>>>> c51752df
     </message>
 </context>
 <context>
@@ -2592,17 +2528,6 @@
         <source>[empty]</source>
         <comment>group has no children</comment>
         <translation>[tom]</translation>
-<<<<<<< HEAD
-    </message>
-</context>
-<context>
-    <name>GroupModel</name>
-    <message>
-        <source>%1</source>
-        <comment>Template for name without annotation</comment>
-        <translation>%1</translation>
-=======
->>>>>>> c51752df
     </message>
 </context>
 <context>
@@ -4880,13 +4805,10 @@
     <message>
         <source>Database password: </source>
         <translation>Databaslösenord:</translation>
-<<<<<<< HEAD
-=======
     </message>
     <message>
         <source>Cannot create new group</source>
         <translation type="unfinished"/>
->>>>>>> c51752df
     </message>
 </context>
 <context>
@@ -5278,8 +5200,6 @@
     <message>
         <source>Export to %1</source>
         <translation>Exportera till %1</translation>
-<<<<<<< HEAD
-=======
     </message>
     <message>
         <source>Do you want to trust %1 with the fingerprint of %2 from %3?</source>
@@ -5308,7 +5228,6 @@
     <message>
         <source>Could not embed database: Could not write file (%1)</source>
         <translation type="unfinished"/>
->>>>>>> c51752df
     </message>
 </context>
 <context>
