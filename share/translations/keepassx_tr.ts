--- conflicted
+++ resolved
@@ -45,53 +45,6 @@
         <source>Special thanks from the KeePassXC team go to debfx for creating the original KeePassX.</source>
         <translation>KeePassXC ekibinden özel teşekkürler, özgün KeePassX&apos;i yaptığı için debfx&apos;e gider.</translation>
     </message>
-<<<<<<< HEAD
-    <message>
-        <source>Version %1</source>
-        <translation>Sürüm %1</translation>
-    </message>
-    <message>
-        <source>Build Type: %1</source>
-        <translation>Yapı: %1</translation>
-    </message>
-    <message>
-        <source>Auto-Type</source>
-        <translation>Oto-Yazım</translation>
-    </message>
-    <message>
-        <source>Browser Integration</source>
-        <translation>Tarayıcı Bütünleşmesi</translation>
-    </message>
-    <message>
-        <source>SSH Agent</source>
-        <translation>SSH Aracısı</translation>
-    </message>
-    <message>
-        <source>YubiKey</source>
-        <translation>YubiKey</translation>
-    </message>
-    <message>
-        <source>TouchID</source>
-        <translation>TouchID</translation>
-    </message>
-    <message>
-        <source>None</source>
-        <translation>Yok</translation>
-    </message>
-    <message>
-        <source>KeeShare (signed and unsigned sharing)</source>
-        <translation>KeeShare (imzalı ve imzasız paylaşım)</translation>
-    </message>
-    <message>
-        <source>KeeShare (only signed sharing)</source>
-        <translation>KeeShare (sadece imzalanmış paylaşım)</translation>
-    </message>
-    <message>
-        <source>KeeShare (only unsigned sharing)</source>
-        <translation>KeeShare (sadece imzasız paylaşım)</translation>
-    </message>
-=======
->>>>>>> c51752df
 </context>
 <context>
     <name>AgentSettingsWidget</name>
@@ -655,8 +608,6 @@
         <source>Do not ask permission for HTTP &amp;Basic Auth</source>
         <extracomment>An extra HTTP Basic Auth setting</extracomment>
         <translation>HTTP ve Temel Kimlik Doğrulama için izin isteme</translation>
-<<<<<<< HEAD
-=======
     </message>
     <message>
         <source>Due to Snap sandboxing, you must run a script to enable browser integration.&lt;br /&gt;You can obtain this script from %1</source>
@@ -669,7 +620,6 @@
     <message>
         <source>KeePassXC-Browser is needed for the browser integration to work. &lt;br /&gt;Download it for %1 and %2. %3</source>
         <translation type="unfinished"/>
->>>>>>> c51752df
     </message>
 </context>
 <context>
@@ -743,16 +693,6 @@
     <message>
         <source>KeePassXC: Legacy browser integration settings detected</source>
         <translation>KeePassXC: Eski tarayıcı entegrasyon ayarları tespit edildi</translation>
-<<<<<<< HEAD
-    </message>
-    <message>
-        <source>Legacy browser integration settings have been detected.
-Do you want to upgrade the settings to the latest standard?
-This is necessary to maintain compatibility with the browser plugin.</source>
-        <translation>Eski tarayıcı bütünleşmesi ayarları tespit edildi.
-Ayarları en son standarda yükseltmek ister misiniz?
-Tarayıcı eklentisiyle uyumluluğu korumak için bu gereklidir.</translation>
-=======
     </message>
     <message>
         <source>KeePassXC: Create a new group</source>
@@ -769,7 +709,6 @@
 This is necessary to maintain your current browser connections.
 Would you like to migrate your existing settings now?</source>
         <translation type="unfinished"/>
->>>>>>> c51752df
     </message>
 </context>
 <context>
@@ -930,13 +869,10 @@
     <message>
         <source>File cannot be written as it is opened in read-only mode.</source>
         <translation>Dosya salt okunur kipinde açıldığı için yazılamıyor.</translation>
-<<<<<<< HEAD
-=======
     </message>
     <message>
         <source>Key not transformed. This is a bug, please report it to the developers!</source>
         <translation type="unfinished"/>
->>>>>>> c51752df
     </message>
 </context>
 <context>
@@ -1692,13 +1628,10 @@
     <message>
         <source>Database was not modified by merge operation.</source>
         <translation>Veritabanı birleştirme işlemi tarafından değiştirilmedi.</translation>
-<<<<<<< HEAD
-=======
     </message>
     <message>
         <source>Shared group...</source>
         <translation type="unfinished"/>
->>>>>>> c51752df
     </message>
 </context>
 <context>
@@ -2136,8 +2069,6 @@
     <message>
         <source>Select import/export file</source>
         <translation>Aktarma dosyasını seç içe/dışa</translation>
-<<<<<<< HEAD
-=======
     </message>
     <message>
         <source>Clear</source>
@@ -2154,7 +2085,6 @@
     <message>
         <source>The container %1 imported and export by different groups.</source>
         <translation type="unfinished"/>
->>>>>>> c51752df
     </message>
 </context>
 <context>
@@ -2628,17 +2558,6 @@
         <source>[empty]</source>
         <comment>group has no children</comment>
         <translation>[boş]</translation>
-<<<<<<< HEAD
-    </message>
-</context>
-<context>
-    <name>GroupModel</name>
-    <message>
-        <source>%1</source>
-        <comment>Template for name without annotation</comment>
-        <translation>%1</translation>
-=======
->>>>>>> c51752df
     </message>
 </context>
 <context>
@@ -3235,8 +3154,6 @@
     <message>
         <source>Synchronize with</source>
         <translation>Şununla eşitle</translation>
-<<<<<<< HEAD
-=======
     </message>
     <message>
         <source>Disabled share %1</source>
@@ -3253,7 +3170,6 @@
     <message>
         <source>Synchronize with share %1</source>
         <translation type="unfinished"/>
->>>>>>> c51752df
     </message>
 </context>
 <context>
@@ -3904,13 +3820,6 @@
     <message>
         <source>&lt;p&gt;A password is the primary method for securing your database.&lt;/p&gt;&lt;p&gt;Good passwords are long and unique. KeePassXC can generate one for you.&lt;/p&gt;</source>
         <translation>&lt;p&gt;Parola, veritabanınızın güvenliğini sağlamak için birincil yöntemdir.&lt;/p&gt;&lt;p&gt;Güçlü parolalar uzun ve benzersizdir. KeePassXC sizin için bir tane üretebilir.&lt;/p&gt;</translation>
-<<<<<<< HEAD
-    </message>
-    <message>
-        <source>Password cannot be empty.</source>
-        <translation>Parola boş olamaz.</translation>
-=======
->>>>>>> c51752df
     </message>
     <message>
         <source>Passwords do not match.</source>
@@ -4947,13 +4856,10 @@
     <message>
         <source>Database password: </source>
         <translation>Veritabanı parolası:</translation>
-<<<<<<< HEAD
-=======
     </message>
     <message>
         <source>Cannot create new group</source>
         <translation type="unfinished"/>
->>>>>>> c51752df
     </message>
 </context>
 <context>
@@ -5228,14 +5134,8 @@
         <translation>Aktarılan sertifika kullanılan sertifika ile aynı değil. Mevcut sertifikayı vermek aktarmak musunuz?</translation>
     </message>
     <message>
-<<<<<<< HEAD
-        <source>%1.%2</source>
-        <comment>Template for KeeShare key file</comment>
-        <translation>%1.%2</translation>
-=======
         <source>Signer:</source>
         <translation type="unfinished"/>
->>>>>>> c51752df
     </message>
 </context>
 <context>
@@ -5251,13 +5151,6 @@
     <message>
         <source>Import from container with certificate</source>
         <translation>Sertifikayı kapsayıcıdan içe aktar</translation>
-<<<<<<< HEAD
-    </message>
-    <message>
-        <source>Do you want to trust %1 with the fingerprint of %2 from %3</source>
-        <translation>%3&apos; ten %2 parmak iziyle %1  e güveniyor musunuz?</translation>
-=======
->>>>>>> c51752df
     </message>
     <message>
         <source>Not this time</source>
@@ -5336,15 +5229,6 @@
         <translation>Dışa aktarma kapsayıcısı (%1) yazılamadı</translation>
     </message>
     <message>
-<<<<<<< HEAD
-        <source>Could not embed signature (%1)</source>
-        <translation>İmza gömülemedi (%1)</translation>
-    </message>
-    <message>
-        <source>Could not embed database (%1)</source>
-        <translation>Veritabanı gömülemedi (%1)</translation>
-    </message>
-    <message>
         <source>Overwriting unsigned share container is not supported - export prevented</source>
         <translation>İmzalanmamış paylaşım kapsayıcısının üzerine yazma desteklenmiyor -dışa aktarma engellendi</translation>
     </message>
@@ -5367,29 +5251,6 @@
     <message>
         <source>Export to %1</source>
         <translation>%1&apos;e aktar</translation>
-=======
-        <source>Overwriting unsigned share container is not supported - export prevented</source>
-        <translation>İmzalanmamış paylaşım kapsayıcısının üzerine yazma desteklenmiyor -dışa aktarma engellendi</translation>
-    </message>
-    <message>
-        <source>Could not write export container</source>
-        <translation>Dışa aktarma kapsayıcısı yazılamadı</translation>
-    </message>
-    <message>
-        <source>Unexpected export error occurred</source>
-        <translation>Beklenmeyen dışa aktarma hatası oluştu</translation>
-    </message>
-    <message>
-        <source>Export to %1 failed (%2)</source>
-        <translation>%1&apos;e aktarma başarısız oldu (%2)</translation>
-    </message>
-    <message>
-        <source>Export to %1 successful (%2)</source>
-        <translation>%1’e aktarma başarılı (%2)</translation>
-    </message>
-    <message>
-        <source>Export to %1</source>
-        <translation>%1&apos;e aktar</translation>
     </message>
     <message>
         <source>Do you want to trust %1 with the fingerprint of %2 from %3?</source>
@@ -5418,7 +5279,6 @@
     <message>
         <source>Could not embed database: Could not write file (%1)</source>
         <translation type="unfinished"/>
->>>>>>> c51752df
     </message>
 </context>
 <context>
