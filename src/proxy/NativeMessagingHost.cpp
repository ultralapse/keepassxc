/*
*  Copyright (C) 2017 KeePassXC Team <team@keepassxc.org>
*
*  This program is free software: you can redistribute it and/or modify
*  it under the terms of the GNU General Public License as published by
*  the Free Software Foundation, either version 3 of the License, or
*  (at your option) any later version.
*
*  This program is distributed in the hope that it will be useful,
*  but WITHOUT ANY WARRANTY; without even the implied warranty of
*  MERCHANTABILITY or FITNESS FOR A PARTICULAR PURPOSE.  See the
*  GNU General Public License for more details.
*
*  You should have received a copy of the GNU General Public License
*  along with this program.  If not, see <http://www.gnu.org/licenses/>.
*/

#include "NativeMessagingHost.h"
#include <QCoreApplication>

<<<<<<< HEAD
NativeMessagingHost::NativeMessagingHost()
    : NativeMessagingBase()
=======
#ifdef Q_OS_WIN
#include <Winsock2.h>
#endif

NativeMessagingHost::NativeMessagingHost() : NativeMessagingBase(true)
>>>>>>> 2bb72eba
{
    m_localSocket = new QLocalSocket();
    m_localSocket->connectToServer(getLocalServerPath());
    m_localSocket->setReadBufferSize(NATIVE_MSG_MAX_LENGTH);
  
    int socketDesc = m_localSocket->socketDescriptor();
    if (socketDesc) {
        int max = NATIVE_MSG_MAX_LENGTH;
        setsockopt(socketDesc, SOL_SOCKET, SO_SNDBUF, reinterpret_cast<char*>(&max), sizeof(max));
    }
#ifdef Q_OS_WIN
    m_running.store(true);
    m_future =
        QtConcurrent::run(this, static_cast<void (NativeMessagingHost::*)()>(&NativeMessagingHost::readNativeMessages));
#endif
    connect(m_localSocket, SIGNAL(readyRead()), this, SLOT(newLocalMessage()));
    connect(m_localSocket, SIGNAL(disconnected()), this, SLOT(deleteSocket()));
    connect(m_localSocket,
            SIGNAL(stateChanged(QLocalSocket::LocalSocketState)),
            this,
            SLOT(socketStateChanged(QLocalSocket::LocalSocketState)));
}

NativeMessagingHost::~NativeMessagingHost()
{
#ifdef Q_OS_WIN
    m_future.waitForFinished();
#endif
}

void NativeMessagingHost::readLength()
{
    quint32 length = 0;
    std::cin.read(reinterpret_cast<char*>(&length), 4);
    if (!std::cin.eof() && length > 0) {
        readStdIn(length);
    } else {
        QCoreApplication::quit();
    }
}

void NativeMessagingHost::readStdIn(const quint32 length)
{
    if (length <= 0) {
        return;
    }

    QByteArray arr;
    arr.reserve(length);

    for (quint32 i = 0; i < length; ++i) {
        int c = std::getchar();
        if (c == EOF) {
            // message ended prematurely, ignore it and return
            return;
        }
        arr.append(static_cast<char>(c));
    }

    if (arr.length() > 0 && m_localSocket && m_localSocket->state() == QLocalSocket::ConnectedState) {
        m_localSocket->write(arr.constData(), arr.length());
        m_localSocket->flush();
    }
}

void NativeMessagingHost::newLocalMessage()
{
    if (!m_localSocket || m_localSocket->bytesAvailable() <= 0) {
        return;
    }

    QByteArray arr = m_localSocket->readAll();
    if (!arr.isEmpty()) {
        sendReply(arr);
    }
}

void NativeMessagingHost::deleteSocket()
{
    if (m_notifier) {
        m_notifier->setEnabled(false);
    }
    m_localSocket->deleteLater();
    QCoreApplication::quit();
}

void NativeMessagingHost::socketStateChanged(QLocalSocket::LocalSocketState socketState)
{
    if (socketState == QLocalSocket::UnconnectedState || socketState == QLocalSocket::ClosingState) {
        m_running.testAndSetOrdered(true, false);
    }
}<|MERGE_RESOLUTION|>--- conflicted
+++ resolved
@@ -18,16 +18,11 @@
 #include "NativeMessagingHost.h"
 #include <QCoreApplication>
 
-<<<<<<< HEAD
-NativeMessagingHost::NativeMessagingHost()
-    : NativeMessagingBase()
-=======
 #ifdef Q_OS_WIN
 #include <Winsock2.h>
 #endif
 
 NativeMessagingHost::NativeMessagingHost() : NativeMessagingBase(true)
->>>>>>> 2bb72eba
 {
     m_localSocket = new QLocalSocket();
     m_localSocket->connectToServer(getLocalServerPath());
